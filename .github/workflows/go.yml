--- conflicted
+++ resolved
@@ -18,8 +18,8 @@
     name: Build
     runs-on: ubuntu-latest
     permissions:
-      contents: write  # Required for creating releases
-      id-token: write  # Required for keyless signing
+      contents: write # Required for creating releases
+      id-token: write # Required for keyless signing
     steps:
       - name: Check out code into the Go module directory
         uses: actions/checkout@v4
@@ -29,11 +29,7 @@
       - name: Set up Go
         uses: actions/setup-go@v5
         with:
-<<<<<<< HEAD
           go-version-file: "./go.mod"
-        id: go
-=======
-          go-version-file: './go.mod'
 
       - name: Install tfproviderlint
         run: |
@@ -44,7 +40,6 @@
         uses: hashicorp/setup-terraform@v3
         with:
           terraform_version: "~> 1.12.0"
->>>>>>> 91346991
 
       - name: Build
         run: go build -v ./...
@@ -153,7 +148,7 @@
         uses: goreleaser/goreleaser-action@v6
         if: startsWith(github.ref, 'refs/tags/')
         with:
-          version: '~> v2'
+          version: "~> v2"
           args: release --clean
         env:
           GITHUB_TOKEN: ${{ secrets.GITHUB_TOKEN }}
