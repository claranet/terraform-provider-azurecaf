# Contributing to the Azure CAF Terraform Provider

👍🎉 First off, thanks for taking the time to contribute! 🎉👍

We're excited to have you help improve the Azure Cloud Adoption Framework (CAF) Terraform Provider. This document provides guidelines and information to help you contribute effectively.

## 📋 Table of Contents

- [Code of Conduct](#code-of-conduct)
- [What Should I Know Before I Get Started?](#what-should-i-know-before-i-get-started)
- [How Can I Contribute?](#how-can-i-contribute)
- [Adding a New Resource](#adding-a-new-resource)
- [Development Setup](#development-setup)
- [Testing Guidelines](#testing-guidelines)
- [Submitting Changes](#submitting-changes)
- [Documentation Standards](#documentation-standards)

## Code of Conduct

This project has adopted the [Microsoft Open Source Code of Conduct](https://opensource.microsoft.com/codeofconduct/).
For more information see the [Code of Conduct FAQ](https://opensource.microsoft.com/codeofconduct/faq/) or
contact [opencode@microsoft.com](mailto:opencode@microsoft.com) with any additional questions or comments.

## What Should I Know Before I Get Started?

### Project Overview

The Azure CAF Terraform Provider is designed to support the Microsoft Cloud Adoption Framework for Azure by providing:

- **Naming Convention Enforcement**: Ensures Azure resource names follow CAF guidelines
- **Resource Validation**: Validates names against Azure-specific constraints
- **Flexibility**: Supports multiple naming patterns and customization options
- **Comprehensive Coverage**: Supports 300+ Azure resource types

### Architecture

The provider consists of several key components:

- **Resource Definitions** (`resourceDefinition.json`): JSON file containing all Azure resource naming rules
- **Code Generation** (`gen.go`): Generates Go code from resource definitions
- **Provider Core** (`azurecaf/`): Main provider logic and resources
- **Templates** (`templates/`): Go templates for code generation

## How Can I Contribute?

### 🐛 Reporting Bugs

When reporting bugs, please include:

- **Clear Description**: What you expected vs. what happened
- **Reproduction Steps**: Minimal Terraform configuration to reproduce the issue
- **Environment Details**: Terraform version, provider version, OS
- **Error Messages**: Full error output if applicable

### 💡 Suggesting Enhancements

Enhancement suggestions are welcome! Please:

- **Search Existing Issues**: Check if your idea has already been suggested
- **Provide Clear Use Case**: Explain why this enhancement would be valuable
- **Include Examples**: Show how the enhancement would be used

<<<<<<< HEAD
    If there is no [issue created already](https://github.com/claranet/terraform-provider-azurecaf/issues) for the implementation of this resource you should [create an issue](https://docs.github.com/en/free-pro-team@latest/github/managing-your-work-on-github/creating-an-issue) requesting the implementation of the resource.
=======
### 📝 Improving Documentation
>>>>>>> 91346991

Documentation improvements are always appreciated:

- **Code Comments**: Improve inline documentation
- **Examples**: Add more usage examples
- **Guides**: Create tutorials or best practices guides
- **API Documentation**: Enhance resource and data source documentation

## Adding a New Resource

Contributing new Azure resource types is one of the most valuable ways to help the project. Here's a comprehensive guide:

### Step 1: Verify the Resource Isn't Already Implemented

1. **Check the Resource Status**: Look at the [resource status table](../README.md#-resource-status) in the README
2. **Search Issues**: Check if there's already an [open issue](https://github.com/aztfmod/terraform-provider-azurecaf/issues) for this resource
3. **Review Recent PRs**: Make sure someone isn't already working on it

### Step 2: Research Resource Requirements

Before implementing, gather these details:

1. **Naming Rules**: Check the [Azure resource naming rules](https://docs.microsoft.com/en-us/azure/azure-resource-manager/management/resource-name-rules)
2. **CAF Abbreviation**: Look up the recommended abbreviation in the [CAF resource abbreviations guide](https://learn.microsoft.com/en-us/azure/cloud-adoption-framework/ready/azure-best-practices/resource-abbreviations)
3. **Validation Patterns**: Test Azure's actual validation by attempting to create resources with various names

### Step 3: Create an Issue

[Create a new issue](https://github.com/aztfmod/terraform-provider-azurecaf/issues/new) with:

- **Resource Type**: Full Terraform resource name (e.g., `azurerm_synapse_workspace`)
- **Proposed Slug**: CAF abbreviation (e.g., `syws`)
- **Naming Requirements**: Min/max length, allowed characters, case sensitivity
- **Use Case**: Why this resource is needed

### Step 4: Choose the Resource Slug

The slug is a 2-5 character abbreviation that identifies the resource type:

**Guidelines:**
- Keep it short but meaningful
- Follow CAF recommendations when available
- Avoid conflicts with existing slugs
- Use lowercase letters and numbers only

**Examples:**
- Storage Account: `st`
- Key Vault: `kv`
- Virtual Machine: `vm`
- Synapse Workspace: `syws`

### Step 5: Update `resourceDefinition.json`

Add your resource definition to the JSON file:

```json
{
  "name": "azurerm_example_resource",
  "slug": "example",
  "min_length": 3,
  "max_length": 63,
  "lowercase": false,
  "validation_regex": "^[a-zA-Z0-9][a-zA-Z0-9-]{1,61}[a-zA-Z0-9]$",
  "dashes": true,
  "scope": "resourceGroup",
  "regex": "[^a-zA-Z0-9-]",
  "out_of_doc": true,
  "official": {
    "slug": "example",
    "resource": "Example Resource",
    "resource_provider_namespace": "Microsoft.Example/resources"
  }
}
```

**Field Descriptions:**
- `name`: Full Terraform resource type name
- `slug`: CAF abbreviation/prefix
- `min_length`/`max_length`: Azure's length constraints
- `lowercase`: Whether the resource name must be lowercase
- `validation_regex`: Pattern the final name must match
- `dashes`: Whether dashes are allowed
- `scope`: Uniqueness scope (`global`, `resourceGroup`, `parent`)
- `regex`: Pattern to remove invalid characters (cleaning regex)
- `out_of_doc`: (Optional) Set to `true` if the resource is not in the official Azure CAF documentation
- `official`: Official Azure CAF documentation attributes
  - `slug`: Official CAF abbreviation (usually same as root level slug)
  - `resource`: Official resource name from Azure CAF documentation
  - `resource_provider_namespace`: Azure resource provider namespace

### Step 6: Generate and Test

1. **Generate the code:**
   ```bash
   make build
   ```
   
   This runs:
   - `go generate` (regenerates `models_generated.go`)
   - `go fmt ./...` (formats the code)
   - `go test ./...` (runs tests)

2. **Write tests:**
   ```bash
   # Test your specific resource type
   go test ./azurecaf/... -run="TestResourceName.*YourResourceType"
   ```

3. **Verify the implementation:**
   ```bash
   # Create a simple Terraform configuration to test
   echo 'data "azurecaf_name" "test" {
     name = "mytest"
     resource_type = "azurerm_your_new_resource"
   }
   
   output "name" {
     value = data.azurecaf_name.test.result
   }' > test.tf
   
   terraform init && terraform plan
   ```

### Step 7: Update Documentation

1. **Update README**: The resource status table should automatically reflect your addition
2. **Add Examples**: Include usage examples in documentation if the resource type is commonly used
3. **Test Documentation**: Ensure all links and references work correctly

### Step 8: Submit Your Contribution

1. **Commit Changes**: Use descriptive commit messages
   ```bash
   git commit -m "Add support for azurerm_example_resource with 'example' slug"
   ```

2. **Create Pull Request**: Include:
   - Link to the issue you're addressing
   - Description of the resource and its naming constraints
   - Test results showing the implementation works
   - Any special considerations or limitations

## Development Setup

### Prerequisites

- **Go 1.24.4+**: [Download Go](https://golang.org/dl/)
- **Terraform 1.0+**: [Download Terraform](https://www.terraform.io/downloads.html)
- **Make**: For running build commands
- **Git**: For version control

### Local Development Environment

1. **Clone the repository:**
   ```bash
   git clone https://github.com/aztfmod/terraform-provider-azurecaf.git
   cd terraform-provider-azurecaf
   ```

2. **Install dependencies:**
   ```bash
   go mod download
   ```

3. **Build the provider:**
   ```bash
   make build
   ```

4. **Run tests:**
   ```bash
   # Unit tests only
   make unittest
   
   # Integration tests (optional)
   make test_integration
   ```

### Development Workflow

1. **Create a feature branch:**
   ```bash
   git checkout -b feature/add-new-resource-type
   ```

2. **Make your changes:**
   - Update `resourceDefinition.json`
   - Run `make build` to regenerate code
   - Add/update tests as needed

3. **Test your changes:**
   ```bash
   make test_all
   ```

4. **Commit and push:**
   ```bash
   git add .
   git commit -m "Descriptive commit message"
   git push origin feature/add-new-resource-type
   ```

## Testing Guidelines

### Unit Tests

Unit tests should cover:
- **Name Generation**: Verify correct name patterns
- **Validation**: Test regex patterns and constraints
- **Edge Cases**: Test boundary conditions and error cases
- **Different Configurations**: Test various parameter combinations

Example test structure:
```go
func TestResourceName_ExampleResource(t *testing.T) {
    tests := []struct {
        name     string
        input    map[string]interface{}
        expected string
        wantErr  bool
    }{
        {
            name: "basic name generation",
            input: map[string]interface{}{
                "name":          "mytest",
                "resource_type": "azurerm_example_resource",
            },
            expected: "example-mytest",
            wantErr:  false,
        },
        // Add more test cases...
    }
    
    for _, tt := range tests {
        t.Run(tt.name, func(t *testing.T) {
            // Test implementation
        })
    }
}
```

### Integration Tests

Integration tests verify that the provider works correctly with Terraform:

```go
func TestAccDataSourceAzureCAFName_ExampleResource(t *testing.T) {
    resource.Test(t, resource.TestCase{
        Providers: testAccProviders,
        Steps: []resource.TestStep{
            {
                Config: testAccDataSourceAzureCAFName_ExampleResource(),
                Check: resource.ComposeTestCheckFunc(
                    resource.TestCheckResourceAttr("data.azurecaf_name.test", "result", "example-mytest"),
                ),
            },
        },
    })
}
```

### Test Coverage

Maintain high test coverage by:
- Testing all new functionality
- Adding edge case tests
- Testing error conditions
- Verifying regex patterns work correctly

## Submitting Changes

### Pull Request Guidelines

**Before submitting:**
- ✅ All tests pass (`make test_all`)
- ✅ Code is properly formatted (`go fmt`)
- ✅ Documentation is updated
- ✅ Commit messages are descriptive
- ✅ Changes are focused and atomic

**Pull Request Template:**
```markdown
## Description
Brief description of the changes

## Related Issue
Fixes #123

## Type of Change
- [ ] Bug fix
- [ ] New feature (new resource type)
- [ ] Documentation update
- [ ] Code refactoring

## Testing
- [ ] Unit tests pass
- [ ] Integration tests pass
- [ ] Manual testing completed

## Checklist
- [ ] Code follows project style guidelines
- [ ] Self-review completed
- [ ] Documentation updated
- [ ] Tests added/updated
```

### Review Process

1. **Automated Checks**: CI/CD will run tests and checks
2. **Code Review**: Maintainers will review your changes
3. **Feedback**: Address any requested changes
4. **Merge**: Once approved, changes will be merged

## Documentation Standards

### Code Documentation

- **Function Comments**: Document all public functions
- **Complex Logic**: Explain non-obvious code sections
- **Examples**: Include usage examples where helpful
- **Parameter Documentation**: Document all parameters and return values

### Markdown Standards

- **Consistent Formatting**: Use standard markdown conventions
- **Code Blocks**: Always specify language for syntax highlighting
- **Links**: Use relative links for internal documentation
- **Tables**: Use consistent table formatting

## Recognition

Contributors are recognized in:
- Git commit history
- Release notes for significant contributions
- Community discussions and announcements

Thank you for contributing to the Azure CAF Terraform Provider! 🚀<|MERGE_RESOLUTION|>--- conflicted
+++ resolved
@@ -43,6 +43,8 @@
 
 ## How Can I Contribute?
 
+    If there is no [issue created already](https://github.com/claranet/terraform-provider-azurecaf/issues) for the implementation of this resource you should [create an issue](https://docs.github.com/en/free-pro-team@latest/github/managing-your-work-on-github/creating-an-issue) requesting the implementation of the resource.
+
 ### 🐛 Reporting Bugs
 
 When reporting bugs, please include:
@@ -60,11 +62,7 @@
 - **Provide Clear Use Case**: Explain why this enhancement would be valuable
 - **Include Examples**: Show how the enhancement would be used
 
-<<<<<<< HEAD
-    If there is no [issue created already](https://github.com/claranet/terraform-provider-azurecaf/issues) for the implementation of this resource you should [create an issue](https://docs.github.com/en/free-pro-team@latest/github/managing-your-work-on-github/creating-an-issue) requesting the implementation of the resource.
-=======
 ### 📝 Improving Documentation
->>>>>>> 91346991
 
 Documentation improvements are always appreciated:
 
